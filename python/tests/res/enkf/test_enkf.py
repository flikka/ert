#  Copyright (C) 2012  Statoil ASA, Norway.
#
#  The file 'test_enkf.py' is part of ERT - Ensemble based Reservoir Tool.
#
#  ERT is free software: you can redistribute it and/or modify
#  it under the terms of the GNU General Public License as published by
#  the Free Software Foundation, either version 3 of the License, or
#  (at your option) any later version.
#
#  ERT is distributed in the hope that it will be useful, but WITHOUT ANY
#  WARRANTY; without even the implied warranty of MERCHANTABILITY or
#  FITNESS FOR A PARTICULAR PURPOSE.
#
#  See the GNU General Public License at <http://www.gnu.org/licenses/gpl.html>
#  for more details.

import os

from ecl.test import ExtendedTestCase, TestAreaContext
from ecl.util import BoolVector

from res.enkf import (EnsembleConfig, AnalysisConfig, ModelConfig, SiteConfig,
                      EclConfig, PlotSettings, EnkfObs, ErtTemplates, EnkfFs,
                      EnKFState, EnkfVarType, ObsVector, RunArg, ResConfig)
from res.enkf.config import EnkfConfigNode
from res.enkf.enkf_main import EnKFMain
from res.enkf.enums import (EnkfObservationImplementationType, LoadFailTypeEnum,
                            EnkfInitModeEnum, ErtImplType, RealizationStateEnum,
                            EnkfRunType, EnkfFieldFileFormatEnum,
                            EnkfTruncationType, ActiveMode)

from res.enkf.observations.summary_observation import SummaryObservation


class EnKFTest(ExtendedTestCase):
    def setUp(self):
        self.case_directory = self.createTestPath("local/simple_config/")
        self.case_directory_custom_kw = self.createTestPath("local/snake_oil/")


    def test_repr( self ):
        with TestAreaContext("enkf_test", store_area=True) as work_area:
            work_area.copy_directory(self.case_directory)
            res_config = ResConfig("simple_config/minimum_config")
            main = EnKFMain(res_config)
            pfx = 'EnKFMain(ensemble_size'
            self.assertEqual(pfx, repr(main)[:len(pfx)])
            main.free()

    def test_bootstrap( self ):
        with TestAreaContext("enkf_test", store_area=True) as work_area:
            work_area.copy_directory(self.case_directory)
            res_config = ResConfig("simple_config/minimum_config")
            main = EnKFMain(res_config)
            self.assertTrue(main, "Load failed")
            main.free()

    def test_site_condif(self):
        with TestAreaContext("enkf_test", store_area=True) as work_area:
            work_area.copy_directory(self.case_directory)
            res_config = ResConfig("simple_config/minimum_config")
            main = EnKFMain(res_config)

            self.assertTrue(main, "Load failed")

            self.assertEqual(
                    res_config.site_config_file,
                    main.resConfig().site_config_file
                    )

            self.assertEqual(
                    res_config.user_config_file,
                    main.resConfig().user_config_file
                    )

    def test_site_bootstrap( self ):
        with TestAreaContext("enkf_test", store_area=True) as work_area:
            EnKFMain(None)

    def test_default_res_config(self):
        with TestAreaContext("enkf_test", store_area=True) as work_area:
            work_area.copy_directory(self.case_directory)
            res_config = ResConfig("simple_config/minimum_config")
            main = EnKFMain(res_config)

            self.assertIsNotNone(main.resConfig)
            self.assertIsNotNone(main.siteConfig)
            self.assertIsNotNone(main.analysisConfig)

    def test_invalid_res_config(self):
        with TestAreaContext("enkf_test") as work_area:
            with self.assertRaises(TypeError):
                work_area.copy_directory(self.case_directory)
                main = EnKFMain(res_config="This is not a ResConfig instance")



    def test_enum(self):
        self.assertEnumIsFullyDefined(EnkfVarType, "enkf_var_type", "libenkf/include/ert/enkf/enkf_types.h")
        self.assertEnumIsFullyDefined(ErtImplType, "ert_impl_type", "libenkf/include/ert/enkf/enkf_types.h")
        self.assertEnumIsFullyDefined(EnkfInitModeEnum, "init_mode_type", "libenkf/include/ert/enkf/enkf_types.h")
        self.assertEnumIsFullyDefined(RealizationStateEnum, "realisation_state_enum", "libenkf/include/ert/enkf/enkf_types.h")
        self.assertEnumIsFullyDefined(EnkfTruncationType, "truncation_type", "libenkf/include/ert/enkf/enkf_types.h")
        self.assertEnumIsFullyDefined(EnkfRunType, "run_mode_type" , "libenkf/include/ert/enkf/enkf_types.h")

        self.assertEnumIsFullyDefined(EnkfObservationImplementationType, "obs_impl_type", "libenkf/include/ert/enkf/obs_vector.h")
        self.assertEnumIsFullyDefined(LoadFailTypeEnum, "load_fail_type", "libenkf/include/ert/enkf/summary_config.h")
        self.assertEnumIsFullyDefined(EnkfFieldFileFormatEnum, "field_file_format_type", "libenkf/include/ert/enkf/field_config.h" )
        self.assertEnumIsFullyDefined(ActiveMode , "active_mode_type" , "libenkf/include/ert/enkf/enkf_types.h")


    def test_observations(self):
        with TestAreaContext("enkf_test") as work_area:
            work_area.copy_directory(self.case_directory)

            res_config = ResConfig("simple_config/minimum_config")
            main = EnKFMain(res_config)

            count = 10
            summary_key = "test_key"
            observation_key = "test_obs_key"
            summary_observation_node = EnkfConfigNode.createSummaryConfigNode(summary_key, LoadFailTypeEnum.LOAD_FAIL_EXIT)
            observation_vector = ObsVector(EnkfObservationImplementationType.SUMMARY_OBS, observation_key, summary_observation_node, count)

            main.getObservations().addObservationVector(observation_vector)

            values = []
            for index in range(0, count):
                value = index * 10.5
                std = index / 10.0
                summary_observation_node = SummaryObservation(summary_key, observation_key, value, std)
                observation_vector.installNode(index, summary_observation_node)
                self.assertEqual(observation_vector.getNode(index), summary_observation_node)
                self.assertEqual(value, summary_observation_node.getValue())
                values.append((index, value, std))



            observations = main.getObservations()
            test_vector = observations[observation_key]
            index = 0
            for node in test_vector:
                self.assertTrue( isinstance( node , SummaryObservation ))
                self.assertEqual( node.getValue( ) , index * 10.5 )
                index += 1


            self.assertEqual(observation_vector, test_vector)
            for index, value, std in values:
                self.assertTrue(test_vector.isActive(index))

                summary_observation_node = test_vector.getNode(index)
                """@type: SummaryObservation"""

                self.assertEqual(value, summary_observation_node.getValue())
                self.assertEqual(std, summary_observation_node.getStandardDeviation())
                self.assertEqual(summary_key, summary_observation_node.getSummaryKey())


            main.free()



    def test_config( self ):
        with TestAreaContext("enkf_test") as work_area:
            work_area.copy_directory(self.case_directory)

            res_config = ResConfig("simple_config/minimum_config")
            main = EnKFMain(res_config)

            self.assertIsInstance(main.ensembleConfig(), EnsembleConfig)
            self.assertIsInstance(main.analysisConfig(), AnalysisConfig)
            self.assertIsInstance(main.getModelConfig(), ModelConfig)
            #self.assertIsInstance(main.local_config(), LocalConfig) #warn: Should this be None?
            self.assertIsInstance(main.siteConfig(), SiteConfig)
            self.assertIsInstance(main.eclConfig(), EclConfig)
            self.assertIsInstance(main.plotConfig(), PlotSettings)

            # self.main.load_obs(obs_config_file)
            self.assertIsInstance(main.getObservations(), EnkfObs)
            self.assertIsInstance(main.get_templates(), ErtTemplates)
            self.assertIsInstance(main.getEnkfFsManager().getCurrentFileSystem(), EnkfFs)
            # self.assertIsInstance(main.iget_member_config(0), MemberConfig)
            self.assertIsInstance(main.getMemberRunningState(0), EnKFState)

            self.assertEqual( "simple_config/Ensemble" , main.getMountPoint())

            main.free()

    def test_enkf_create_config_file(self):
        config_file      = "test_new_config"
        dbase_type       = "BLOCK_FS"
        num_realizations = 42

        with TestAreaContext("python/ens_condif/create_config" , store_area = True) as ta:
            EnKFMain.createNewConfig(config_file, "storage" , dbase_type, num_realizations)
            res_config = ResConfig(config_file)
            main = EnKFMain(res_config)
            self.assertEqual(main.getEnsembleSize(), num_realizations)


    def test_run_context(self):
        with TestAreaContext("enkf_test") as work_area:
            work_area.copy_directory(self.case_directory)
            res_config = ResConfig("simple_config/minimum_config")
            main = EnKFMain(res_config)
            fs_manager = main.getEnkfFsManager()
            fs = fs_manager.getCurrentFileSystem( )
            iactive = BoolVector(initial_size = 10 , default_value = True)
            iactive[0] = False
            iactive[1] = False
            run_context = main.getRunContextENSEMPLE_EXPERIMENT( fs , iactive )

            self.assertEqual( len(run_context) , 8 )

            with self.assertRaises(IndexError):
                run_context[8]

            with self.assertRaises(TypeError):
                run_context["String"]

            run_arg = run_context[0]
            self.assertTrue( isinstance( run_arg , RunArg ))

            with self.assertRaises(ValueError):
                run_context.iensGet(0)


            with self.assertRaises(ValueError):
                run_context.iensGet(1)

            arg0 = run_context[0]
            arg2 = run_context.iensGet( 2 )
            #self.assertEqual( arg0 , arg2 )


    def test_run_context_from_external_folder(self):
        with TestAreaContext('enkf_test') as work_area:
            work_area.copy_directory(self.case_directory_custom_kw)
            res_config = ResConfig('snake_oil/snake_oil.ert')
            main = EnKFMain(res_config)
            fs_manager = main.getEnkfFsManager()
            fs = fs_manager.getCurrentFileSystem( )

            mask = BoolVector(default_value = False , initial_size = 10)
            mask[0] = True
            run_context = main.getRunContextENSEMPLE_EXPERIMENT( fs , mask )

            self.assertEqual( len(run_context) , 1 )

            job_queue = main.get_queue_config().create_job_queue()
            main.getEnkfSimulationRunner().createRunPath( run_context )
            num = main.getEnkfSimulationRunner().runEnsembleExperiment(job_queue, run_context)
<<<<<<< HEAD
            
            self.assertEqual( num , 1 )
=======

            self.assertEqual( num , 1 )
>>>>>>> 8c2cc7b6
<|MERGE_RESOLUTION|>--- conflicted
+++ resolved
@@ -251,10 +251,5 @@
             job_queue = main.get_queue_config().create_job_queue()
             main.getEnkfSimulationRunner().createRunPath( run_context )
             num = main.getEnkfSimulationRunner().runEnsembleExperiment(job_queue, run_context)
-<<<<<<< HEAD
-            
+
             self.assertEqual( num , 1 )
-=======
-
-            self.assertEqual( num , 1 )
->>>>>>> 8c2cc7b6
