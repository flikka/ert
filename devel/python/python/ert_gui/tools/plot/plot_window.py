from PyQt4.QtCore import Qt
from PyQt4.QtGui import QMainWindow, QDockWidget, QTabWidget
from ert_gui.models.connectors.init import CaseSelectorModel
from ert_gui.tools.plot.customize_plot_widget import CustomizePlotWidget
from ert_gui.tools.plot import PlotPanel, DataTypeKeysWidget, CaseSelectionWidget, PlotMetricsWidget, ExportPlotWidget, ExportPlot
from ert_gui.tools.plot.data import PlotDataFetcher
from ert_gui.widgets.util import may_take_a_long_time


class PlotWindow(QMainWindow):
    def __init__(self, parent):
        QMainWindow.__init__(self, parent)

        self.setMinimumWidth(750)
        self.setMinimumHeight(500)

        self.setWindowTitle("Plotting")
        self.activateWindow()

        self.__central_tab = QTabWidget()
        self.setCentralWidget(self.__central_tab)


        self.__plot_panels = []
        self.__selected_plot_for_type = {}

        self.addPlotPanel("Ensemble plot", "gui/plots/simple_plot.html", short_name="Plot")
        self.addPlotPanel("Ensemble overview plot", "gui/plots/simple_overview_plot.html", short_name="oPlot")
        self.addPlotPanel("Histogram", "gui/plots/histogram.html", short_name="Histogram")
        self.addPlotPanel("Distribution", "gui/plots/gen_kw.html", short_name="Distribution")
        self.addPlotPanel("RFT plot", "gui/plots/rft.html", short_name="RFT")
        self.addPlotPanel("RFT overview plot", "gui/plots/rft_overview.html", short_name="oRFT")

        self.__data_type_keys_widget = DataTypeKeysWidget()
        self.__data_type_keys_widget.dataTypeKeySelected.connect(self.keySelected)
        self.addDock("Data types", self.__data_type_keys_widget)

        current_case = CaseSelectorModel().getCurrentChoice()
        self.__case_selection_widget = CaseSelectionWidget(current_case)
        self.__case_selection_widget.caseSelectionChanged.connect(self.caseSelectionChanged)
        plot_case_dock = self.addDock("Plot case", self.__case_selection_widget)

        self.__plot_metrics_widget = PlotMetricsWidget()
        self.__plot_metrics_widget.plotSettingsChanged.connect(self.plotSettingsChanged)
        plot_metrics_dock = self.addDock("Plot metrics", self.__plot_metrics_widget)

        self.__customize_plot_widget = CustomizePlotWidget()
        self.__customize_plot_widget.customPlotSettingsChanged.connect(self.plotSettingsChanged)
        customize_plot_dock = self.addDock("Customize", self.__customize_plot_widget)

<<<<<<< HEAD
        self.__export_plot_widget = ExportPlotWidget()
        self.__export_plot_widget.exportButtonPressed.connect(self.exportActivePlot)
        export_dock = self.addDock("Export Plot", self.__export_plot_widget)

        self.tabifyDockWidget(plot_metrics_dock, customize_plot_dock)
        self.tabifyDockWidget(plot_metrics_dock, export_dock)
        self.tabifyDockWidget(plot_metrics_dock, plot_case_dock)
=======
        self.tabifyDockWidget(plot_case_dock, plot_metrics_dock)
        self.tabifyDockWidget(plot_case_dock, customize_plot_dock)
        plot_case_dock.show()
        plot_case_dock.raise_()
>>>>>>> d02f23f5

        self.__plot_cases = self.__case_selection_widget.getPlotCaseNames()

    def plotSettingsChanged(self):
        all_settings = self.getSettings()
        for plot_panel in self.__plot_panels:
           plot_panel.setSettings(all_settings)

    def getSettings(self):
        plot_data_fetcher = PlotDataFetcher()
        data_key = self.__plot_metrics_widget.getDataKeyType()
        settings = {
            "settings" : self.__plot_metrics_widget.getSettings(),
            "custom_settings" : self.__customize_plot_widget.getCustomSettings(),
            "data" : plot_data_fetcher.getPlotDataForKeyAndCases(data_key, self.__plot_cases)
        }

        return settings



    def exportActivePlot(self):
        if self.__central_tab.currentIndex() > -1:
            key = self.__plot_metrics_widget.getDataKeyType()
            active_plot =  self.__central_tab.currentWidget()
            assert isinstance(active_plot, PlotPanel)
            settings = self.getSettings()

            self.export_plot = ExportPlot(active_plot, settings)
            self.export_plot.export()


    def addPlotPanel(self, name, path, short_name=None):
        if short_name is None:
            short_name = name

        plot_panel = PlotPanel(name, short_name, path)
        plot_panel.plotReady.connect(self.plotReady)
        self.__plot_panels.append(plot_panel)
        self.__central_tab.addTab(plot_panel, name)


    def addDock(self, name, widget, area=Qt.LeftDockWidgetArea, allowed_areas=Qt.AllDockWidgetAreas):
        dock_widget = QDockWidget(name)
        dock_widget.setObjectName("%sDock" % name)
        dock_widget.setWidget(widget)
        dock_widget.setAllowedAreas(allowed_areas)
        dock_widget.setFeatures(QDockWidget.DockWidgetFloatable | QDockWidget.DockWidgetMovable)

        self.addDockWidget(area, dock_widget)
        return dock_widget


    def checkPlotStatus(self):
        for plot_panel in self.__plot_panels:
            if not plot_panel.isReady():
                return False

        if len(self.__plot_cases) == 0:
            return False

        return True

    def plotReady(self):
        if self.checkPlotStatus():
            self.__data_type_keys_widget.selectDefault()
            self.__customize_plot_widget.emitChange()


    def caseSelectionChanged(self):
        self.__plot_cases = self.__case_selection_widget.getPlotCaseNames()
        self.keySelected(self.__plot_metrics_widget.getDataKeyType())




    def showOrHidePlotTab(self, plot_panel, is_visible, show_plot):
        plot_panel.setPlotIsVisible(show_plot)
        if show_plot and not is_visible:
            index = self.__plot_panels.index(plot_panel)
            self.__central_tab.insertTab(index, plot_panel, plot_panel.getName())
        elif not show_plot and is_visible:
            index = self.__central_tab.indexOf(plot_panel)
            self.__central_tab.removeTab(index)


    def storePlotType(self, fetcher, key):
        if key is not None:
            if fetcher.isSummaryKey(key):
                self.__selected_plot_for_type["summary"] = self.__central_tab.currentWidget()
            elif fetcher.isBlockObservationKey(key):
                self.__selected_plot_for_type["block"] = self.__central_tab.currentWidget()
            elif fetcher.isGenKWKey(key):
                self.__selected_plot_for_type["gen_kw"] = self.__central_tab.currentWidget()
            elif fetcher.isGenDataKey(key):
                self.__selected_plot_for_type["gen_data"] = self.__central_tab.currentWidget()
            else:
                raise NotImplementedError("Key %s not supported." % key)

    def restorePlotType(self, fetcher, key):
        if key is not None:
            if fetcher.isSummaryKey(key):
                if "summary" in self.__selected_plot_for_type:
                    self.__central_tab.setCurrentWidget(self.__selected_plot_for_type["summary"])
            elif fetcher.isBlockObservationKey(key):
                if "block" in self.__selected_plot_for_type:
                    self.__central_tab.setCurrentWidget(self.__selected_plot_for_type["block"])
            elif fetcher.isGenKWKey(key):
                if "gen_kw" in self.__selected_plot_for_type:
                    self.__central_tab.setCurrentWidget(self.__selected_plot_for_type["gen_kw"])
            elif fetcher.isGenDataKey(key):
                if "gen_data" in self.__selected_plot_for_type:
                    self.__central_tab.setCurrentWidget(self.__selected_plot_for_type["gen_data"])
            else:
                raise NotImplementedError("Key %s not supported." % key)


    @may_take_a_long_time
    def keySelected(self, key):
<<<<<<< HEAD
        key = str(key)
        self.__plot_metrics_widget.setDataKeyType(key)
=======
        plot_data_fetcher = PlotDataFetcher()
        self.storePlotType(plot_data_fetcher, self.__data_type_key)

        self.__data_type_key = str(key)
>>>>>>> d02f23f5

        for plot_panel in self.__plot_panels:
            visible = self.__central_tab.indexOf(plot_panel) > -1

            if plot_data_fetcher.isSummaryKey(key):
                show_plot = plot_panel.supportsPlotProperties(time=True, value=True, histogram=True)
                self.showOrHidePlotTab(plot_panel, visible, show_plot)

            elif plot_data_fetcher.isBlockObservationKey(key):
                show_plot = plot_panel.supportsPlotProperties(depth=True, value=True)
                self.showOrHidePlotTab(plot_panel, visible, show_plot)

<<<<<<< HEAD
            elif plot_data_fetcher.isGenKWKey(key):
                show_plot = plot_panel.supportsPlotProperties(histogram=True)
=======
            elif plot_data_fetcher.isGenKWKey(self.__data_type_key):
                show_plot = plot_panel.supportsPlotProperties(value=True, histogram=True)
>>>>>>> d02f23f5
                self.showOrHidePlotTab(plot_panel, visible, show_plot)

            elif plot_data_fetcher.isGenDataKey(key):
                show_plot = plot_panel.supportsPlotProperties(time=True, value=True)
                self.showOrHidePlotTab(plot_panel, visible, show_plot)

            else:
<<<<<<< HEAD
                raise NotImplementedError("Key %s not supported." % key)
=======
                raise NotImplementedError("Key %s not supported." % self.__data_type_key)


        self.restorePlotType(plot_data_fetcher, self.__data_type_key)

        value_min = self.__value_scale_tracker.getMinimumScaleValue(self.__data_type_key)
        value_max = self.__value_scale_tracker.getMaximumScaleValue(self.__data_type_key)
        time_min = self.__time_scale_tracker.getMinimumScaleValue(self.__data_type_key)
        time_max = self.__time_scale_tracker.getMaximumScaleValue(self.__data_type_key)
        depth_min = self.__depth_scale_tracker.getMinimumScaleValue(self.__data_type_key)
        depth_max = self.__depth_scale_tracker.getMaximumScaleValue(self.__data_type_key)

        self.__plot_metrics_widget.updateScales(time_min, time_max, value_min, value_max, depth_min, depth_max)

>>>>>>> d02f23f5

        if self.checkPlotStatus():
            self.plotSettingsChanged()
<|MERGE_RESOLUTION|>--- conflicted
+++ resolved
@@ -1,8 +1,8 @@
 from PyQt4.QtCore import Qt
 from PyQt4.QtGui import QMainWindow, QDockWidget, QTabWidget
 from ert_gui.models.connectors.init import CaseSelectorModel
+from ert_gui.tools.plot import PlotPanel, DataTypeKeysWidget, CaseSelectionWidget, PlotMetricsWidget, ScaleTracker
 from ert_gui.tools.plot.customize_plot_widget import CustomizePlotWidget
-from ert_gui.tools.plot import PlotPanel, DataTypeKeysWidget, CaseSelectionWidget, PlotMetricsWidget, ExportPlotWidget, ExportPlot
 from ert_gui.tools.plot.data import PlotDataFetcher
 from ert_gui.widgets.util import may_take_a_long_time
 
@@ -48,7 +48,6 @@
         self.__customize_plot_widget.customPlotSettingsChanged.connect(self.plotSettingsChanged)
         customize_plot_dock = self.addDock("Customize", self.__customize_plot_widget)
 
-<<<<<<< HEAD
         self.__export_plot_widget = ExportPlotWidget()
         self.__export_plot_widget.exportButtonPressed.connect(self.exportActivePlot)
         export_dock = self.addDock("Export Plot", self.__export_plot_widget)
@@ -56,12 +55,6 @@
         self.tabifyDockWidget(plot_metrics_dock, customize_plot_dock)
         self.tabifyDockWidget(plot_metrics_dock, export_dock)
         self.tabifyDockWidget(plot_metrics_dock, plot_case_dock)
-=======
-        self.tabifyDockWidget(plot_case_dock, plot_metrics_dock)
-        self.tabifyDockWidget(plot_case_dock, customize_plot_dock)
-        plot_case_dock.show()
-        plot_case_dock.raise_()
->>>>>>> d02f23f5
 
         self.__plot_cases = self.__case_selection_widget.getPlotCaseNames()
 
@@ -181,16 +174,14 @@
 
     @may_take_a_long_time
     def keySelected(self, key):
-<<<<<<< HEAD
         key = str(key)
         self.__plot_metrics_widget.setDataKeyType(key)
-=======
         plot_data_fetcher = PlotDataFetcher()
         self.storePlotType(plot_data_fetcher, self.__data_type_key)
 
         self.__data_type_key = str(key)
->>>>>>> d02f23f5
-
+
+        plot_data_fetcher = PlotDataFetcher()
         for plot_panel in self.__plot_panels:
             visible = self.__central_tab.indexOf(plot_panel) > -1
 
@@ -202,13 +193,10 @@
                 show_plot = plot_panel.supportsPlotProperties(depth=True, value=True)
                 self.showOrHidePlotTab(plot_panel, visible, show_plot)
 
-<<<<<<< HEAD
             elif plot_data_fetcher.isGenKWKey(key):
                 show_plot = plot_panel.supportsPlotProperties(histogram=True)
-=======
             elif plot_data_fetcher.isGenKWKey(self.__data_type_key):
                 show_plot = plot_panel.supportsPlotProperties(value=True, histogram=True)
->>>>>>> d02f23f5
                 self.showOrHidePlotTab(plot_panel, visible, show_plot)
 
             elif plot_data_fetcher.isGenDataKey(key):
@@ -216,24 +204,11 @@
                 self.showOrHidePlotTab(plot_panel, visible, show_plot)
 
             else:
-<<<<<<< HEAD
                 raise NotImplementedError("Key %s not supported." % key)
-=======
                 raise NotImplementedError("Key %s not supported." % self.__data_type_key)
 
 
         self.restorePlotType(plot_data_fetcher, self.__data_type_key)
-
-        value_min = self.__value_scale_tracker.getMinimumScaleValue(self.__data_type_key)
-        value_max = self.__value_scale_tracker.getMaximumScaleValue(self.__data_type_key)
-        time_min = self.__time_scale_tracker.getMinimumScaleValue(self.__data_type_key)
-        time_max = self.__time_scale_tracker.getMaximumScaleValue(self.__data_type_key)
-        depth_min = self.__depth_scale_tracker.getMinimumScaleValue(self.__data_type_key)
-        depth_max = self.__depth_scale_tracker.getMaximumScaleValue(self.__data_type_key)
-
-        self.__plot_metrics_widget.updateScales(time_min, time_max, value_min, value_max, depth_min, depth_max)
-
->>>>>>> d02f23f5
 
         if self.checkPlotStatus():
             self.plotSettingsChanged()
