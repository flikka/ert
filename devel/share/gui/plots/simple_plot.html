<!DOCTYPE html>
<!-- Copyright (C) 2013 Statoil ASA, Norway. -->
<!--   -->
<!-- The file 'simple_plot.html' is part of ERT - Ensemble based Reservoir Tool. -->
<!--   -->
<!-- ERT is free software: you can redistribute it and/or modify -->
<!-- it under the terms of the GNU General Public License as published by -->
<!-- the Free Software Foundation, either version 3 of the License, or -->
<!-- (at your option) any later version. -->
<!--    -->
<!-- ERT is distributed in the hope that it will be useful, but WITHOUT ANY -->
<!-- WARRANTY; without even the implied warranty of MERCHANTABILITY or -->
<!-- FITNESS FOR A PARTICULAR PURPOSE.   -->
<!--    -->
<!-- See the GNU General Public License at <http://www.gnu.org/licenses/gpl.html> -->
<!-- for more details. -->

<html>
<head>
    <meta charset="utf-8">
    <style>
        html {
            height: 100%;
        }

        body {
            height: 90%;
            background-color: #eee;
        }

    </style>

    <link rel="stylesheet" type="text/css" href="style/plot.css"/>
</head>

<script src="libs/d3.v3.js"></script>
<script src="scripts/styles.js"></script>
<script src="scripts/base_plot.js"></script>
<script src="scripts/base_plot_value_dimension.js"></script>
<script src="scripts/base_plot_time_dimension.js"></script>
<script src="scripts/render_tracker.js"></script>
<script src="scripts/canvas_plot.js"></script>
<script src="scripts/canvas_plot_line.js"></script>
<script src="scripts/canvas_plot_area.js"></script>
<script src="scripts/canvas_error_bar.js"></script>
<script src="scripts/canvas_plot_circle.js"></script>
<script src="scripts/canvas_plot_legend.js"></script>
<script src="data.js"></script>

<script>
    var plot = null;

    function initialize() {
        if (!(typeof plot_data_source === 'undefined')) {
            createPlot();
            updatePlot();
            plot_data_source.htmlInitialized();
        } else {
            createPlot();
            plot.setData(data);
            console.log("Unable to load data!");
            alert("Unable to load data!");
        }
    }

    function createPlot() {
        plot = new Plot(d3.select("body"), BasePlotTimeDimension(), BasePlotValueDimension());
    }

    function updatePlot() {
        var data = plot_data_source.getPlotData();
        plot.setData(data);
    }

    function setSize(width, height) {
        plot.resize(width, height - 75);
    }

    function setScales(time_min, time_max, value_min, value_max, depth_min, depth_max) {
        plot.setScales(time_min, time_max, value_min, value_max);
    }

    function setReportStepTime(report_step_time) {
        // Not supported by this plot
    }

    function supportsPlotProperties(time, value, depth, histogram){
        return time && value && !depth
    }

<<<<<<< HEAD
    function getPrintWidth(){
        return 1600;
    }

    function getPrintHeight(){
        return 1200;
=======
    function setCustomSettings(settings) {
        plot.setCustomSettings(settings);
>>>>>>> b772f8ab
    }

</script>

<body onload="initialize();">

</body>

</html><|MERGE_RESOLUTION|>--- conflicted
+++ resolved
@@ -88,17 +88,16 @@
         return time && value && !depth
     }
 
-<<<<<<< HEAD
     function getPrintWidth(){
         return 1600;
     }
 
     function getPrintHeight(){
         return 1200;
-=======
+    }
+
     function setCustomSettings(settings) {
         plot.setCustomSettings(settings);
->>>>>>> b772f8ab
     }
 
 </script>
